--- conflicted
+++ resolved
@@ -199,11 +199,7 @@
     helicone: # Include your HELICONE_API_KEY in your .env file
       enable: true
     telemetry:
-<<<<<<< HEAD
-      level: "info,llm_proxy=trace"
-=======
       level: "info,ai_gateway=trace"
->>>>>>> 2cfc42d1
 ```
 ### Run with your custom config file
 
@@ -294,11 +290,7 @@
 
 ### Support
 - 🎫 **[Report bugs](https://github.com/helicone/ai-gateway/issues)**: Github issues
-<<<<<<< HEAD
 - 💼 **[Enterprise Support](https://cal.com/team/helicone/helicone-discovery)**: Book a discovery call with our team
-=======
-- 💼 **[Enterprise Support](https://helicone.ai/contact)**: Contact sales
->>>>>>> 2cfc42d1
 
 ---
 
