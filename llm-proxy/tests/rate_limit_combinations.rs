--- conflicted
+++ resolved
@@ -187,65 +187,6 @@
     let _body = response.into_body().collect().await.unwrap();
 }
 
-<<<<<<< HEAD
-// Test 2: OptIn app config with router that opts in
-#[tokio::test]
-#[serial_test::serial]
-async fn test_optin_rate_limit_with_router_optin() {
-    let mut config = Config::test_default();
-    config.auth.require_auth = true;
-    config.rate_limit = TopLevelRateLimitConfig::OptIn {
-        store: RateLimitStore::InMemory,
-        limits: create_test_limits(3, 1000), // 3 requests per second
-        cleanup_interval: Duration::from_secs(60),
-    };
-
-    // Router opts into global rate limiting
-    config.routers = RouterConfigs::new(HashMap::from([(
-        RouterId::Default,
-        create_router_config(RouterRateLimitConfig::OptIn),
-    )]));
-
-    let mock_args = MockArgs::builder()
-        .stubs(HashMap::from([
-            ("success:openai:chat_completion", 3.into()),
-            ("success:minio:upload_request", 3.into()),
-            ("success:jawn:log_request", 3.into()),
-        ]))
-        .build();
-
-    let mut harness = Harness::builder()
-        .with_config(config)
-        .with_mock_args(mock_args)
-        .with_mock_auth()
-        .build()
-        .await;
-
-    let auth_header = "Bearer sk-helicone-test-key";
-
-    // Make 3 requests - should all succeed (capacity = 3)
-    for i in 1..=3 {
-        let response = make_chat_request(&mut harness, auth_header).await;
-        assert_eq!(
-            response.status(),
-            StatusCode::OK,
-            "Request {i} should succeed"
-        );
-        let _body = response.into_body().collect().await.unwrap();
-    }
-
-    // 4th request should be rate limited
-    let response = make_chat_request(&mut harness, auth_header).await;
-    assert_eq!(
-        response.status(),
-        StatusCode::TOO_MANY_REQUESTS,
-        "4th request should be rate limited"
-    );
-    let _body = response.into_body().collect().await.unwrap();
-}
-
-=======
->>>>>>> 2a62b39c
 // Test 3: RouterSpecific config with custom router limits
 #[tokio::test]
 #[serial_test::serial]
@@ -377,57 +318,6 @@
     let _body = response.into_body().collect().await.unwrap();
 }
 
-<<<<<<< HEAD
-// Test 5: OptIn app with router that doesn't opt in (no rate limiting)
-#[tokio::test]
-#[serial_test::serial]
-async fn test_optin_app_with_router_none() {
-    let mut config = Config::test_default();
-    config.auth.require_auth = true;
-    config.rate_limit = TopLevelRateLimitConfig::OptIn {
-        store: RateLimitStore::InMemory,
-        limits: create_test_limits(2, 1000), // 2 requests per second
-        cleanup_interval: Duration::from_secs(60),
-    };
-
-    // Router doesn't opt in
-    config.routers = RouterConfigs::new(HashMap::from([(
-        RouterId::Default,
-        create_router_config(RouterRateLimitConfig::None),
-    )]));
-
-    let mock_args = MockArgs::builder()
-        .stubs(HashMap::from([
-            ("success:openai:chat_completion", 5.into()),
-            ("success:minio:upload_request", 5.into()),
-            ("success:jawn:log_request", 5.into()),
-        ]))
-        .build();
-
-    let mut harness = Harness::builder()
-        .with_config(config)
-        .with_mock_args(mock_args)
-        .with_mock_auth()
-        .build()
-        .await;
-
-    let auth_header = "Bearer sk-helicone-test-key";
-
-    // All requests should succeed since router doesn't opt in to rate limiting
-    for i in 1..=5 {
-        let response = make_chat_request(&mut harness, auth_header).await;
-        assert_eq!(
-            response.status(),
-            StatusCode::OK,
-            "Request {i} should succeed"
-        );
-        let _body = response.into_body().collect().await.unwrap();
-    }
-    tokio::time::sleep(std::time::Duration::from_millis(10)).await;
-}
-
-=======
->>>>>>> 2a62b39c
 // Test 8: Router independence - verify that rate limits are applied per-router
 #[tokio::test]
 #[serial_test::serial]
@@ -442,7 +332,7 @@
     };
 
     let strict_router_id = RouterId::Named(CompactString::from("strict"));
-    let lenient_router_id = RouterId::Named(CompactString::from("lenient"));
+    let lenient_router_idgit = RouterId::Named(CompactString::from("lenient"));
 
     // Create two routers with different rate limits
     config.routers = RouterConfigs::new(HashMap::from([
