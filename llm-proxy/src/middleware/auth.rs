use std::fmt::Write;

use axum_core::response::IntoResponse;
use futures::future::BoxFuture;
use http::Request;
use sha2::{Digest, Sha256};
use tower_http::auth::AsyncAuthorizeRequest;
use tracing::warn;

use crate::{
<<<<<<< HEAD
    app::AppState, error::auth::AuthError, types::request::AuthContext,
=======
    app_state::AppState,
    error::auth::AuthError,
    types::{org::OrgId, request::AuthContext, user::UserId},
>>>>>>> 3ef99f0a
};

#[derive(Clone)]
pub struct AuthService {
    app_state: AppState,
}

fn hash_key(key: &str) -> String {
    let key = format!("Bearer {key}");
    let mut hasher = Sha256::new();
    hasher.update(key.as_bytes());
    let result = hasher.finalize();

    result.iter().fold(
        String::with_capacity(result.len() * 2),
        |mut acc, &b| {
            let _ = write!(acc, "{b:02x}");
            acc
        },
    )
}

impl AuthService {
    #[must_use]
    pub fn new(app_state: AppState) -> Self {
        Self { app_state }
    }

    async fn authenticate_request_inner(
        app_state: AppState,
        api_key: &str,
    ) -> Result<AuthContext, AuthError> {
        let config = &app_state.0.control_plane_state.lock().await.config;
        let key = config.get_key_from_hash(&hash_key(api_key));

        if let Some(key) = key {
            Ok(AuthContext {
                api_key: api_key.replace("Bearer ", ""),
                user_id: (&key.owner_id).try_into()?,
                org_id: (&config.auth.organization_id).try_into()?,
            })
        } else {
            tracing::error!("key not found: {:?}", api_key);
            Err(AuthError::InvalidCredentials)
        }
    }
}

impl<B> AsyncAuthorizeRequest<B> for AuthService
where
    B: Send + 'static,
{
    type RequestBody = B;
    type ResponseBody = axum_core::body::Body;
    type Future = BoxFuture<
        'static,
        Result<Request<B>, http::Response<Self::ResponseBody>>,
    >;

    #[tracing::instrument(skip_all)]
    fn authorize(&mut self, mut request: Request<B>) -> Self::Future {
        // NOTE:
        // this is a temporary solution, when we get the control plane up and
        // running, we will actively be validating the helicone api keys
        // at the router rather than authenticating with jawn each time
        let app_state = self.app_state.clone();
        Box::pin(async move {
            if !app_state.0.config.auth.require_auth {
                tracing::trace!("Auth middleware: auth disabled");
                return Ok(request);
            }
            tracing::trace!("Auth middleware");
            let Some(api_key) = request
                .headers()
                .get("authorization")
                .and_then(|h| h.to_str().ok())
            else {
                return Err(
                    AuthError::MissingAuthorizationHeader.into_response()
                );
            };
            app_state.0.metrics.auth_attempts.add(1, &[]);
            match Self::authenticate_request_inner(app_state.clone(), api_key)
                .await
            {
                Ok(auth_ctx) => {
                    request.extensions_mut().insert(auth_ctx);
                    Ok(request)
                }
                Err(e) => {
                    match &e {
                        AuthError::Transport(_) => {
                            warn!(error = %e, "Authentication error");
                        }
                        AuthError::UnsuccessfulAuthResponse(_)
                        | AuthError::MissingAuthorizationHeader
                        | AuthError::InvalidCredentials => {
                            app_state.0.metrics.auth_rejections.add(1, &[]);
                        }
                    }
                    Err(e.into_response())
                }
            }
        })
    }
}<|MERGE_RESOLUTION|>--- conflicted
+++ resolved
@@ -8,13 +8,7 @@
 use tracing::warn;
 
 use crate::{
-<<<<<<< HEAD
-    app::AppState, error::auth::AuthError, types::request::AuthContext,
-=======
-    app_state::AppState,
-    error::auth::AuthError,
-    types::{org::OrgId, request::AuthContext, user::UserId},
->>>>>>> 3ef99f0a
+    app_state::AppState, error::auth::AuthError, types::request::AuthContext,
 };
 
 #[derive(Clone)]
