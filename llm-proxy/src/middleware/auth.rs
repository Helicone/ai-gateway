use std::fmt::Write;

use axum_core::response::IntoResponse;
use futures::future::BoxFuture;
use http::Request;
use sha2::{Digest, Sha256};
use tower_http::auth::AsyncAuthorizeRequest;
use tracing::warn;

use crate::{
<<<<<<< HEAD
    app_state::AppState, error::auth::AuthError, types::request::AuthContext,
=======
    app_state::AppState,
    error::auth::AuthError,
    types::{
        extensions::AuthContext, org::OrgId, secret::Secret, user::UserId,
    },
>>>>>>> cb069875
};

#[derive(Clone)]
pub struct AuthService {
    app_state: AppState,
}

fn hash_key(key: &str) -> String {
    let key = format!("Bearer {key}");
    let mut hasher = Sha256::new();
    hasher.update(key.as_bytes());
    let result = hasher.finalize();

    result.iter().fold(
        String::with_capacity(result.len() * 2),
        |mut acc, &b| {
            let _ = write!(acc, "{b:02x}");
            acc
        },
    )
}

impl AuthService {
    #[must_use]
    pub fn new(app_state: AppState) -> Self {
        Self { app_state }
    }

    async fn authenticate_request_inner(
        app_state: AppState,
        api_key: &str,
    ) -> Result<AuthContext, AuthError> {
<<<<<<< HEAD
        let config = &app_state.0.control_plane_state.lock().await.config;
        let key = config.get_key_from_hash(&hash_key(api_key));
=======
        let whoami_result = app_state
            .0
            .jawn_http_client
            .request_client
            .get(whoami_url(&app_state))
            .header("authorization", api_key)
            .send()
            .await
            .inspect_err(|e| {
                tracing::error!("Error sending request to whoami: {:?}", e);
            })?
            .error_for_status()
            .map_err(AuthError::UnsuccessfulAuthResponse)
            .inspect_err(|e| {
                tracing::error!("Error calling whoami: {:?}", e);
            })?;
        let body = whoami_result.json::<WhoamiResponse>().await?;
        Ok(AuthContext {
            api_key: Secret::from(api_key.replace("Bearer ", "")),
            user_id: UserId::new(body.user_id),
            org_id: OrgId::new(body.organization_id),
        })
    }
}
>>>>>>> cb069875

        if let Some(key) = key {
            Ok(AuthContext {
                api_key: api_key.replace("Bearer ", ""),
                user_id: (&key.owner_id).as_str().try_into()?,
                org_id: (&config.auth.organization_id).as_str().try_into()?,
            })
        } else {
            tracing::error!("key not found: {:?}", api_key);
            Err(AuthError::InvalidCredentials)
        }
    }
}

impl<B> AsyncAuthorizeRequest<B> for AuthService
where
    B: Send + 'static,
{
    type RequestBody = B;
    type ResponseBody = axum_core::body::Body;
    type Future = BoxFuture<
        'static,
        Result<Request<B>, http::Response<Self::ResponseBody>>,
    >;

    #[tracing::instrument(skip_all)]
    fn authorize(&mut self, mut request: Request<B>) -> Self::Future {
        // NOTE:
        // this is a temporary solution, when we get the control plane up and
        // running, we will actively be validating the helicone api keys
        // at the router rather than authenticating with jawn each time
        let app_state = self.app_state.clone();
        Box::pin(async move {
            if !app_state.0.config.auth.require_auth {
                tracing::trace!("Auth middleware: auth disabled");
                return Ok(request);
            }
            tracing::trace!("Auth middleware");
            let Some(api_key) = request
                .headers()
                .get("authorization")
                .and_then(|h| h.to_str().ok())
            else {
                return Err(
                    AuthError::MissingAuthorizationHeader.into_response()
                );
            };
            app_state.0.metrics.auth_attempts.add(1, &[]);
            match Self::authenticate_request_inner(app_state.clone(), api_key)
                .await
            {
                Ok(auth_ctx) => {
                    request.extensions_mut().insert(auth_ctx);
                    Ok(request)
                }
                Err(e) => {
                    match &e {
                        AuthError::Transport(_) => {
                            warn!(error = %e, "Authentication error");
                        }
                        AuthError::UnsuccessfulAuthResponse(_)
                        | AuthError::MissingAuthorizationHeader
                        | AuthError::InvalidCredentials => {
                            app_state.0.metrics.auth_rejections.add(1, &[]);
                        }
                    }
                    Err(e.into_response())
                }
            }
        })
    }
}<|MERGE_RESOLUTION|>--- conflicted
+++ resolved
@@ -8,15 +8,9 @@
 use tracing::warn;
 
 use crate::{
-<<<<<<< HEAD
-    app_state::AppState, error::auth::AuthError, types::request::AuthContext,
-=======
     app_state::AppState,
     error::auth::AuthError,
-    types::{
-        extensions::AuthContext, org::OrgId, secret::Secret, user::UserId,
-    },
->>>>>>> cb069875
+    types::{extensions::AuthContext, secret::Secret},
 };
 
 #[derive(Clone)]
@@ -49,41 +43,14 @@
         app_state: AppState,
         api_key: &str,
     ) -> Result<AuthContext, AuthError> {
-<<<<<<< HEAD
         let config = &app_state.0.control_plane_state.lock().await.config;
         let key = config.get_key_from_hash(&hash_key(api_key));
-=======
-        let whoami_result = app_state
-            .0
-            .jawn_http_client
-            .request_client
-            .get(whoami_url(&app_state))
-            .header("authorization", api_key)
-            .send()
-            .await
-            .inspect_err(|e| {
-                tracing::error!("Error sending request to whoami: {:?}", e);
-            })?
-            .error_for_status()
-            .map_err(AuthError::UnsuccessfulAuthResponse)
-            .inspect_err(|e| {
-                tracing::error!("Error calling whoami: {:?}", e);
-            })?;
-        let body = whoami_result.json::<WhoamiResponse>().await?;
-        Ok(AuthContext {
-            api_key: Secret::from(api_key.replace("Bearer ", "")),
-            user_id: UserId::new(body.user_id),
-            org_id: OrgId::new(body.organization_id),
-        })
-    }
-}
->>>>>>> cb069875
 
         if let Some(key) = key {
             Ok(AuthContext {
-                api_key: api_key.replace("Bearer ", ""),
-                user_id: (&key.owner_id).as_str().try_into()?,
-                org_id: (&config.auth.organization_id).as_str().try_into()?,
+                api_key: Secret::from(api_key.replace("Bearer ", "")),
+                user_id: key.owner_id.as_str().try_into()?,
+                org_id: config.auth.organization_id.as_str().try_into()?,
             })
         } else {
             tracing::error!("key not found: {:?}", api_key);
