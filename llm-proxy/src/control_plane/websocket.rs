use std::{sync::Arc, time::Duration};

use futures::{
    SinkExt, StreamExt,
    future::BoxFuture,
    stream::{SplitSink, SplitStream},
};
use meltdown::Token;
use tokio::{net::TcpStream, sync::Mutex};
use tokio_tungstenite::{
    MaybeTlsStream, WebSocketStream, connect_async,
    tungstenite::{
        self, Message, client::IntoClientRequest, handshake::client::Request,
    },
};
<<<<<<< HEAD
use tracing::{error, info};
use url::Url;
=======
>>>>>>> 3ef99f0a

use super::{
    control_plane_state::ControlPlaneState,
    types::{MessageTypeRX, MessageTypeTX},
};
use crate::{
    config::helicone::HeliconeConfig,
    error::{init::InitError, runtime::RuntimeError},
};
type TlsWebSocketStream = WebSocketStream<MaybeTlsStream<TcpStream>>;

#[derive(Debug)]
pub struct WebsocketChannel {
    msg_tx: SplitSink<TlsWebSocketStream, Message>,
    msg_rx: SplitStream<TlsWebSocketStream>,
}

#[derive(Debug)]
pub struct ControlPlaneClient {
    pub state: Arc<Mutex<ControlPlaneState>>,
    channel: WebsocketChannel,
    /// Config about Control plane, such as the websocket url,
    /// reconnect interval/backoff policy, heartbeat interval, etc.
    config: HeliconeConfig,
}

async fn handle_message(
    state: &Arc<Mutex<ControlPlaneState>>,
    message: Message,
) -> Result<(), Box<dyn std::error::Error + Send + Sync>> {
    let bytes = message.into_data();
    let m: MessageTypeRX = serde_json::from_slice(&bytes)?;
    let mut state_guard = state.lock().await;
    state_guard.update(m);

    Ok(())
}

impl IntoClientRequest for &HeliconeConfig {
    fn into_client_request(
        self,
    ) -> Result<Request, tokio_tungstenite::tungstenite::Error> {
<<<<<<< HEAD
        let parsed_url =
            Url::parse(self.websocket_url.as_str()).map_err(|_| {
                tokio_tungstenite::tungstenite::Error::Url(
                    tungstenite::error::UrlError::UnsupportedUrlScheme,
                )
            })?;
        let host = parsed_url.host_str().unwrap_or("localhost");
        let port = parsed_url
=======
        let host = self.websocket_url.host_str().ok_or({
            tokio_tungstenite::tungstenite::Error::Url(
                tungstenite::error::UrlError::UnsupportedUrlScheme,
            )
        })?;
        let port = self
            .websocket_url
>>>>>>> 3ef99f0a
            .port()
            .map(|p| format!(":{p}"))
            .unwrap_or_default();
        let host_header = format!("{host}{port}");

        Request::builder()
            .uri(self.websocket_url.as_str())
            .header("Host", host_header)
<<<<<<< HEAD
            .header("Authorization", format!("Bearer {}", self.api_key.0))
=======
            .header(
                "Authorization",
                format!("Bearer {}", self.api_key.expose()),
            )
>>>>>>> 3ef99f0a
            .header("Connection", "Upgrade")
            .header("Upgrade", "websocket")
            .header("Sec-WebSocket-Version", "13")
            .header(
                "Sec-WebSocket-Key",
                tokio_tungstenite::tungstenite::handshake::client::generate_key(
                ),
            )
            .body(())
            .map_err(|_| {
                tokio_tungstenite::tungstenite::Error::Url(
                    tungstenite::error::UrlError::UnsupportedUrlScheme,
                )
            })
    }
}

async fn connect_async_and_split(
    helicone_config: &HeliconeConfig,
) -> Result<WebsocketChannel, InitError> {
    let (tx, rx) = connect_async(helicone_config)
        .await
        .map_err(|e| InitError::WebsocketConnection(Box::new(e)))?
        .0
        .split();

    Ok(WebsocketChannel {
        msg_tx: tx,
        msg_rx: rx,
    })
}

impl ControlPlaneClient {
    async fn reconnect_websocket(&mut self) -> Result<(), InitError> {
        // TODO: add retries w/ exponential backoff
        // https://crates.io/crates/backon
        let channel = connect_async_and_split(&self.config).await?;
        self.channel = channel;
        tracing::info!("Successfully reconnected to control plane");
        Ok(())
    }

    pub async fn connect(
        control_plane_state: Arc<Mutex<ControlPlaneState>>,
        config: HeliconeConfig,
    ) -> Result<Self, InitError> {
        Ok(Self {
            channel: connect_async_and_split(&config).await?,
            config,
            state: control_plane_state,
        })
    }

    pub async fn send_message(
        &mut self,
        m: MessageTypeTX,
    ) -> Result<(), Box<dyn std::error::Error + Send + Sync>> {
        let bytes = serde_json::to_vec(&m)?;
        let message = Message::Binary(bytes.into());

        match self.channel.msg_tx.send(message).await {
            Ok(()) => (),
            Err(tungstenite::Error::AlreadyClosed) => {
                tracing::error!("websocket connection closed, reconnecting...");
                self.reconnect_websocket().await?;
            }
            Err(e) => {
                tracing::error!(error = %e, "websocket error");
            }
        }

        Ok(())
    }
}

impl ControlPlaneClient {
    async fn run_control_plane_forever(mut self) -> Result<(), RuntimeError> {
        let state_clone = Arc::clone(&self.state);
        loop {
            while let Some(message) = self.channel.msg_rx.next().await {
                match message {
                    Ok(message) => {
                        let _ = handle_message(&state_clone, message)
                            .await
                            .map_err(|e| {
                                tracing::error!(error = ?e, "websocket error");
                            });
                    }
                    Err(tungstenite::Error::AlreadyClosed) => {
                        tracing::error!(
                            "websocket connection closed, reconnecting..."
                        );
                        self.reconnect_websocket()
                            .await
                            .map_err(RuntimeError::Init)?;
                    }
                    Err(e) => {
                        tracing::error!(error = ?e, "websocket error");
                    }
                }
            }

            // if the connection is closed, we need to reconnect
            self.reconnect_websocket()
                .await
                .map_err(RuntimeError::Init)?;
            tokio::time::sleep(Duration::from_secs(1)).await;
        }
    }
}

impl meltdown::Service for ControlPlaneClient {
    type Future = BoxFuture<'static, Result<(), RuntimeError>>;

    fn run(self, mut token: Token) -> Self::Future {
        println!("running control plane client");

        Box::pin(async move {
            tokio::select! {
                result = self.run_control_plane_forever() => {
                    if let Err(e) = result {
                        error!(name = "provider-health-monitor-task", error = ?e, "Monitor encountered error, shutting down");
                    } else {
                        info!(name = "provider-health-monitor-task", "Monitor shut down successfully");
                    }
                    token.trigger();
                }
                () = &mut token => {
                    info!(name = "control-plane-client-task", "task shut down successfully");
                }
            }
            Ok(())
        })
    }
}

#[cfg(test)]
mod tests {
    use std::{sync::Arc, time::Duration};

    use meltdown::{Service, Token};
    use tokio::{net::TcpListener, sync::Mutex};
    use tokio_tungstenite::accept_async;

    use super::ControlPlaneClient;
    use crate::{
        config::helicone::HeliconeConfig,
        control_plane::{
            control_plane_state::ControlPlaneState, types::MessageTypeTX,
        },
    };

    #[tokio::test]
    async fn test_mock_server_connection() {
        // Start a simple mock server
        let listener = TcpListener::bind("127.0.0.1:0").await.unwrap();
        let addr = listener.local_addr().unwrap();
        let ws_url = format!("ws://{addr}");
        let mut helicone_config = HeliconeConfig::default();
        helicone_config.websocket_url = ws_url.parse().unwrap();

        // Spawn mock server that just accepts connections
        tokio::spawn(async move {
            if let Ok((stream, _)) = listener.accept().await {
                let _ = accept_async(stream).await;
                // Just accept and do nothing - minimal mock
            }
        });

        tokio::time::sleep(Duration::from_millis(50)).await;

        // Test connection
        let result =
            ControlPlaneClient::connect(Default::default(), helicone_config)
                .await;
        assert!(result.is_ok(), "Should connect to mock server");
    }

    #[tokio::test]
    async fn test_integration_localhost_8585() {
        let helicone_config = HeliconeConfig::default();

        // This will fail if no server is running on 8585, which is expected
        let result =
            ControlPlaneClient::connect(Default::default(), helicone_config)
                .await;

        if let Ok(mut client) = result {
            // If we can connect, try sending a heartbeat
            let send_result =
                client.send_message(MessageTypeTX::Heartbeat {}).await;
            assert!(send_result.is_ok(), "Should be able to send heartbeat");
        } else {
            // If we can't connect, that's fine for this test
            println!("No server running on localhost:8585 - this is expected");
        }
    }

    #[tokio::test]
    /// Sends a heartbeat to the control plane and verifies that it is received
    /// and we get an ack back
    async fn test_integration_localhost_8585_heartbeat() {
        unsafe {
            std::env::set_var(
                "HELICONE_API_KEY",
                "sk-helicone-n2zkt2i-x3mukmi-tgvgzyy-xom3q4y",
            );
        }
        println!("setting api key");
        let helicone_config = HeliconeConfig::default();

        let control_plane_state: Arc<Mutex<ControlPlaneState>> = Arc::default();
        // This will fail if no server is running on 8585, which is expected
        let result = ControlPlaneClient::connect(
            control_plane_state.clone(),
            helicone_config,
        )
        .await;
        println!("connected to control plane {result:?}");

        assert!(
            control_plane_state
                .clone()
                .lock()
                .await
                .last_heartbeat
                .is_none(),
            "Last heartbeat should be none"
        );

        if let Ok(mut client) = result {
            println!("sending heartbeat");
            let send_result =
                client.send_message(MessageTypeTX::Heartbeat {}).await;
            tokio::spawn(client.run(Token::new()));

            assert!(send_result.is_ok(), "Should be able to send heartbeat");
            // wait for the heartbeat to be received
            println!("waiting for heartbeat to be received");
            tokio::time::sleep(Duration::from_secs(10)).await;

            assert!(
                control_plane_state.lock().await.last_heartbeat.is_some(),
                "Last heartbeat should be some"
            );
        }
    }
}<|MERGE_RESOLUTION|>--- conflicted
+++ resolved
@@ -13,11 +13,8 @@
         self, Message, client::IntoClientRequest, handshake::client::Request,
     },
 };
-<<<<<<< HEAD
 use tracing::{error, info};
 use url::Url;
-=======
->>>>>>> 3ef99f0a
 
 use super::{
     control_plane_state::ControlPlaneState,
@@ -60,7 +57,6 @@
     fn into_client_request(
         self,
     ) -> Result<Request, tokio_tungstenite::tungstenite::Error> {
-<<<<<<< HEAD
         let parsed_url =
             Url::parse(self.websocket_url.as_str()).map_err(|_| {
                 tokio_tungstenite::tungstenite::Error::Url(
@@ -69,15 +65,6 @@
             })?;
         let host = parsed_url.host_str().unwrap_or("localhost");
         let port = parsed_url
-=======
-        let host = self.websocket_url.host_str().ok_or({
-            tokio_tungstenite::tungstenite::Error::Url(
-                tungstenite::error::UrlError::UnsupportedUrlScheme,
-            )
-        })?;
-        let port = self
-            .websocket_url
->>>>>>> 3ef99f0a
             .port()
             .map(|p| format!(":{p}"))
             .unwrap_or_default();
@@ -86,14 +73,10 @@
         Request::builder()
             .uri(self.websocket_url.as_str())
             .header("Host", host_header)
-<<<<<<< HEAD
-            .header("Authorization", format!("Bearer {}", self.api_key.0))
-=======
             .header(
                 "Authorization",
                 format!("Bearer {}", self.api_key.expose()),
             )
->>>>>>> 3ef99f0a
             .header("Connection", "Upgrade")
             .header("Upgrade", "websocket")
             .header("Sec-WebSocket-Version", "13")
