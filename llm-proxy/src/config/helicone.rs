use serde::{Deserialize, Serialize};
use url::Url;

use crate::types::secret::Secret;

#[derive(Debug, Clone, Deserialize, Serialize)]
#[serde(default, rename_all = "kebab-case", deny_unknown_fields)]
pub struct HeliconeConfig {
    pub api_key: Secret<String>,
    pub base_url: Url,
    pub websocket_url: Url,
    pub enable_control_plane: bool,
}

impl Default for HeliconeConfig {
    fn default() -> Self {
        Self {
<<<<<<< HEAD
            api_key: Secret(
=======
            api_key: Secret::from(
>>>>>>> 3ef99f0a
                std::env::var("HELICONE_API_KEY")
                    .unwrap_or("sk-helicone-...".to_string()),
            ),
            base_url: "http://localhost:8585".parse().unwrap(),
            websocket_url: "ws://localhost:8585/ws/v1/router/control-plane"
                .parse()
                .unwrap(),
            enable_control_plane: true,
        }
    }
}

#[cfg(feature = "testing")]
impl crate::tests::TestDefault for HeliconeConfig {
    fn test_default() -> Self {
        Self::default()
    }
}<|MERGE_RESOLUTION|>--- conflicted
+++ resolved
@@ -15,11 +15,7 @@
 impl Default for HeliconeConfig {
     fn default() -> Self {
         Self {
-<<<<<<< HEAD
-            api_key: Secret(
-=======
             api_key: Secret::from(
->>>>>>> 3ef99f0a
                 std::env::var("HELICONE_API_KEY")
                     .unwrap_or("sk-helicone-...".to_string()),
             ),
